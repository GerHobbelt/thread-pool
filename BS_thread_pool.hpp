#pragma once

/**
 * @file BS_thread_pool.hpp
 * @author Barak Shoshany (baraksh@gmail.com) (http://baraksh.com)
 * @version 3.3.0
 * @date 2022-08-03
 * @copyright Copyright (c) 2022 Barak Shoshany. Licensed under the MIT license. If you found this project useful, please consider starring it on GitHub! If you use this library in software of any kind, please provide a link to the GitHub repository https://github.com/bshoshany/thread-pool in the source code and documentation. If you use this library in published research, please cite it as follows: Barak Shoshany, "A C++17 Thread Pool for High-Performance Scientific Computing", doi:10.5281/zenodo.4742687, arXiv:2105.00613 (May 2021)
 *
 * @brief BS::thread_pool: a fast, lightweight, and easy-to-use C++17 thread pool library. This header file contains the entire library, including the main BS::thread_pool class and the helper classes BS::multi_future, BS::blocks, BS:synced_stream, and BS::timer.
 */

<<<<<<< HEAD
#define THREAD_POOL_VERSION "v2.0.0 (2021-08-14)"

#include <atomic>      // std::atomic
#include <chrono>      // std::chrono
#include <condition_variable> // std::condition_variable
#include <cstdint>     // std::int_fast64_t, std::uint_fast32_t
#include <functional>  // std::function
#include <future>      // std::future, std::promise
#include <iostream>    // std::cout, std::ostream
#include <memory>      // std::shared_ptr, std::unique_ptr
#include <mutex>       // std::mutex, std::scoped_lock
#include <queue>       // std::queue
#include <thread>      // std::this_thread, std::thread
#include <type_traits> // std::common_type_t, std::decay_t, std::enable_if_t, std::is_void_v, std::invoke_result_t
#include <utility>     // std::move
#if defined(_MSC_VER)
// see also https://docs.microsoft.com/en-us/cpp/cpp/try-except-statement?view=msvc-170 et al.
#include <winnt.h>
#include <excpt.h>
#include <exception>
#include <stdexcept>
#pragma warning(push)
#pragma warning(disable: 4005) // warning C4005: macro redefinition
#include <ntstatus.h> // STATUS_POSSIBLE_DEADLOCK
#pragma warning(pop)
#endif
=======
#define BS_THREAD_POOL_VERSION "v3.3.0 (2022-08-03)"

#include <atomic>             // std::atomic
#include <chrono>             // std::chrono
#include <condition_variable> // std::condition_variable
#include <exception>          // std::current_exception
#include <functional>         // std::bind, std::function, std::invoke
#include <future>             // std::future, std::promise
#include <iostream>           // std::cout, std::endl, std::flush, std::ostream
#include <memory>             // std::make_shared, std::make_unique, std::shared_ptr, std::unique_ptr
#include <mutex>              // std::mutex, std::scoped_lock, std::unique_lock
#include <queue>              // std::queue
#include <thread>             // std::thread
#include <type_traits>        // std::common_type_t, std::conditional_t, std::decay_t, std::invoke_result_t, std::is_void_v
#include <utility>            // std::forward, std::move, std::swap
#include <vector>             // std::vector

namespace BS
{
/**
 * @brief A convenient shorthand for the type of std::thread::hardware_concurrency(). Should evaluate to unsigned int.
 */
using concurrency_t = std::invoke_result_t<decltype(std::thread::hardware_concurrency)>;
>>>>>>> 128e01d3

// ============================================================================================= //
//                                    Begin class multi_future                                   //

/**
 * @brief A helper class to facilitate waiting for and/or getting the results of multiple futures at once.
 *
 * @tparam T The return type of the futures.
 */
template <typename T>
class [[nodiscard]] multi_future
{
public:
    /**
     * @brief Construct a multi_future object with the given number of futures.
     *
     * @param num_futures_ The desired number of futures to store.
     */
    multi_future(const size_t num_futures_ = 0) : futures(num_futures_) {}

    /**
     * @brief Get the results from all the futures stored in this multi_future object, rethrowing any stored exceptions.
     *
     * @return If the futures return void, this function returns void as well. Otherwise, it returns a vector containing the results.
     */
    [[nodiscard]] std::conditional_t<std::is_void_v<T>, void, std::vector<T>> get()
    {
        if constexpr (std::is_void_v<T>)
        {
            for (size_t i = 0; i < futures.size(); ++i)
                futures[i].get();
            return;
        }
        else
        {
            std::vector<T> results(futures.size());
            for (size_t i = 0; i < futures.size(); ++i)
                results[i] = futures[i].get();
            return results;
        }
    }

    /**
     * @brief Get a reference to one of the futures stored in this multi_future object.
     *
     * @param i The index of the desired future.
     * @return The future.
     */
    [[nodiscard]] std::future<T>& operator[](const size_t i)
    {
        return futures[i];
    }

    /**
     * @brief Append a future to this multi_future object.
     *
     * @param future The future to append.
     */
    void push_back(std::future<T> future)
    {
        futures.push_back(std::move(future));
    }

    /**
     * @brief Get the number of futures stored in this multi_future object.
     *
     * @return The number of futures.
     */
    [[nodiscard]] size_t size() const
    {
        return futures.size();
    }

    /**
     * @brief Wait for all the futures stored in this multi_future object.
     */
    void wait() const
    {
        for (size_t i = 0; i < futures.size(); ++i)
            futures[i].wait();
    }

private:
    /**
     * @brief A vector to store the futures.
     */
    std::vector<std::future<T>> futures;
};

//                                     End class multi_future                                    //
// ============================================================================================= //

// ============================================================================================= //
//                                       Begin class blocks                                      //

/**
 * @brief A helper class to divide a range into blocks. Used by parallelize_loop() and push_loop().
 *
 * @tparam T1 The type of the first index in the range. Should be a signed or unsigned integer.
 * @tparam T2 The type of the index after the last index in the range. Should be a signed or unsigned integer. If T1 is not the same as T2, a common type will be automatically inferred.
 * @tparam T The common type of T1 and T2.
 */
template <typename T1, typename T2, typename T = std::common_type_t<T1, T2>>
class [[nodiscard]] blocks
{
public:
    /**
     * @brief Construct a blocks object with the given specifications.
     *
     * @param first_index_ The first index in the range.
     * @param index_after_last_ The index after the last index in the range.
     * @param num_blocks_ The desired number of blocks to divide the range into.
     */
    blocks(const T1 first_index_, const T2 index_after_last_, const size_t num_blocks_) : first_index(static_cast<T>(first_index_)), index_after_last(static_cast<T>(index_after_last_)), num_blocks(num_blocks_)
    {
        if (index_after_last < first_index)
            std::swap(index_after_last, first_index);
        total_size = static_cast<size_t>(index_after_last - first_index);
        block_size = static_cast<size_t>(total_size / num_blocks);
        if (block_size == 0)
        {
            block_size = 1;
            num_blocks = (total_size > 1) ? total_size : 1;
        }
    }

    /**
     * @brief Get the first index of a block.
     *
     * @param i The block number.
     * @return The first index.
     */
    [[nodiscard]] T start(const size_t i) const
    {
        return static_cast<T>(i * block_size) + first_index;
    }

    /**
     * @brief Get the index after the last index of a block.
     *
     * @param i The block number.
     * @return The index after the last index.
     */
    [[nodiscard]] T end(const size_t i) const
    {
        return (i == num_blocks - 1) ? index_after_last : (static_cast<T>((i + 1) * block_size) + first_index);
    }

    /**
     * @brief Get the number of blocks. Note that this may be different than the desired number of blocks that was passed to the constructor.
     *
     * @return The number of blocks.
     */
    [[nodiscard]] size_t get_num_blocks() const
    {
        return num_blocks;
    }

    /**
     * @brief Get the total number of indices in the range.
     *
     * @return The total number of indices.
     */
    [[nodiscard]] size_t get_total_size() const
    {
        return total_size;
    }

private:
    /**
     * @brief The size of each block (except possibly the last block).
     */
    size_t block_size = 0;

    /**
     * @brief The first index in the range.
     */
    T first_index = 0;

    /**
     * @brief The index after the last index in the range.
     */
    T index_after_last = 0;

    /**
     * @brief The number of blocks.
     */
    size_t num_blocks = 0;

    /**
     * @brief The total number of indices in the range.
     */
    size_t total_size = 0;
};

//                                        End class blocks                                       //
// ============================================================================================= //

// ============================================================================================= //
//                                    Begin class thread_pool                                    //

/**
 * @brief A fast, lightweight, and easy-to-use C++17 thread pool class.
 */
class [[nodiscard]] thread_pool
{
public:
    // ============================
    // Constructors and destructors
    // ============================

    /**
     * @brief Construct a new thread pool.
     *
     * @param thread_count_ The number of threads to use. The default value is the total number of hardware threads available, as reported by the implementation. This is usually determined by the number of cores in the CPU. If a core is hyperthreaded, it will count as two threads.
     */
    thread_pool(const concurrency_t thread_count_ = 0) : thread_count(determine_thread_count(thread_count_)), threads(std::make_unique<std::thread[]>(determine_thread_count(thread_count_)))
    {
        create_threads();
    }

    /**
     * @brief Destruct the thread pool. Waits for all tasks to complete, then destroys all threads. Note that if the pool is paused, then any tasks still in the queue will never be executed.
     */
    ~thread_pool()
    {
        wait_for_tasks();
        destroy_threads();
    }

    // =======================
    // Public member functions
    // =======================

    /**
     * @brief Get the number of tasks currently waiting in the queue to be executed by the threads.
     *
     * @return The number of queued tasks.
     */
    [[nodiscard]] size_t get_tasks_queued() const
    {
        const std::scoped_lock tasks_lock(tasks_mutex);
        return tasks.size();
    }

    /**
     * @brief Get the number of tasks currently being executed by the threads.
     *
     * @return The number of running tasks.
     */
<<<<<<< HEAD
	ui64 get_tasks_running() const
    {
        return (tasks_total - get_tasks_queued());
=======
    [[nodiscard]] size_t get_tasks_running() const
    {
        const std::scoped_lock tasks_lock(tasks_mutex);
        return tasks_total - tasks.size();
>>>>>>> 128e01d3
    }

    /**
     * @brief Get the total number of unfinished tasks: either still in the queue, or running in a thread. Note that get_tasks_total() == get_tasks_queued() + get_tasks_running().
     *
     * @return The total number of tasks.
     */
<<<<<<< HEAD
	ui64 get_tasks_total() const
=======
    [[nodiscard]] size_t get_tasks_total() const
>>>>>>> 128e01d3
    {
        return tasks_total;
    }

    /**
     * @brief Get the number of threads in the pool.
     *
     * @return The number of threads.
     */
    [[nodiscard]] concurrency_t get_thread_count() const
    {
        return thread_count;
    }

    /**
     * @brief Check whether the pool is currently paused.
     *
     * @return true if the pool is paused, false if it is not paused.
     */
    [[nodiscard]] bool is_paused() const
    {
        return paused;
    }

    /**
     * @brief Parallelize a loop by automatically splitting it into blocks and submitting each block separately to the queue. Returns a multi_future object that contains the futures for all of the blocks.
     *
     * @tparam F The type of the function to loop through.
     * @tparam T1 The type of the first index in the loop. Should be a signed or unsigned integer.
     * @tparam T2 The type of the index after the last index in the loop. Should be a signed or unsigned integer. If T1 is not the same as T2, a common type will be automatically inferred.
     * @tparam T The common type of T1 and T2.
     * @tparam R The return value of the loop function F (can be void).
     * @param first_index The first index in the loop.
     * @param index_after_last The index after the last index in the loop. The loop will iterate from first_index to (index_after_last - 1) inclusive. In other words, it will be equivalent to "for (T i = first_index; i < index_after_last; ++i)". Note that if index_after_last == first_index, no blocks will be submitted.
     * @param loop The function to loop through. Will be called once per block. Should take exactly two arguments: the first index in the block and the index after the last index in the block. loop(start, end) should typically involve a loop of the form "for (T i = start; i < end; ++i)".
     * @param num_blocks The maximum number of blocks to split the loop into. The default is to use the number of threads in the pool.
     * @return A multi_future object that can be used to wait for all the blocks to finish. If the loop function returns a value, the multi_future object can also be used to obtain the values returned by each block.
     */
    template <typename F, typename T1, typename T2, typename T = std::common_type_t<T1, T2>, typename R = std::invoke_result_t<std::decay_t<F>, T, T>>
    [[nodiscard]] multi_future<R> parallelize_loop(const T1 first_index, const T2 index_after_last, F&& loop, const size_t num_blocks = 0)
    {
        blocks blks(first_index, index_after_last, num_blocks ? num_blocks : thread_count);
        if (blks.get_total_size() > 0)
        {
            multi_future<R> mf(blks.get_num_blocks());
            for (size_t i = 0; i < blks.get_num_blocks(); ++i)
                mf[i] = submit(std::forward<F>(loop), blks.start(i), blks.end(i));
            return mf;
        }
        else
        {
<<<<<<< HEAD
            std::this_thread::yield();
=======
            return multi_future<R>();
>>>>>>> 128e01d3
        }
    }

    /**
     * @brief Parallelize a loop by automatically splitting it into blocks and submitting each block separately to the queue. Returns a multi_future object that contains the futures for all of the blocks. This overload is used for the special case where the first index is 0.
     *
     * @tparam F The type of the function to loop through.
     * @tparam T The type of the loop indices. Should be a signed or unsigned integer.
     * @tparam R The return value of the loop function F (can be void).
     * @param index_after_last The index after the last index in the loop. The loop will iterate from 0 to (index_after_last - 1) inclusive. In other words, it will be equivalent to "for (T i = 0; i < index_after_last; ++i)". Note that if index_after_last == 0, no blocks will be submitted.
     * @param loop The function to loop through. Will be called once per block. Should take exactly two arguments: the first index in the block and the index after the last index in the block. loop(start, end) should typically involve a loop of the form "for (T i = start; i < end; ++i)".
     * @param num_blocks The maximum number of blocks to split the loop into. The default is to use the number of threads in the pool.
     * @return A multi_future object that can be used to wait for all the blocks to finish. If the loop function returns a value, the multi_future object can also be used to obtain the values returned by each block.
     */
    template <typename F, typename T, typename R = std::invoke_result_t<std::decay_t<F>, T, T>>
    [[nodiscard]] multi_future<R> parallelize_loop(const T index_after_last, F&& loop, const size_t num_blocks = 0)
    {
        return parallelize_loop(0, index_after_last, std::forward<F>(loop), num_blocks);
    }

    /**
     * @brief Pause the pool. The workers will temporarily stop retrieving new tasks out of the queue, although any tasks already executed will keep running until they are finished.
     */
    void pause()
    {
        paused = true;
    }

    /**
     * @brief Parallelize a loop by automatically splitting it into blocks and submitting each block separately to the queue. Does not return a multi_future, so the user must use wait_for_tasks() or some other method to ensure that the loop finishes executing, otherwise bad things will happen.
     *
     * @tparam F The type of the function to loop through.
     * @tparam T1 The type of the first index in the loop. Should be a signed or unsigned integer.
     * @tparam T2 The type of the index after the last index in the loop. Should be a signed or unsigned integer. If T1 is not the same as T2, a common type will be automatically inferred.
     * @tparam T The common type of T1 and T2.
     * @param first_index The first index in the loop.
     * @param index_after_last The index after the last index in the loop. The loop will iterate from first_index to (index_after_last - 1) inclusive. In other words, it will be equivalent to "for (T i = first_index; i < index_after_last; ++i)". Note that if index_after_last == first_index, no blocks will be submitted.
     * @param loop The function to loop through. Will be called once per block. Should take exactly two arguments: the first index in the block and the index after the last index in the block. loop(start, end) should typically involve a loop of the form "for (T i = start; i < end; ++i)".
     * @param num_blocks The maximum number of blocks to split the loop into. The default is to use the number of threads in the pool.
     */
    template <typename F, typename T1, typename T2, typename T = std::common_type_t<T1, T2>>
    void push_loop(const T1 first_index, const T2 index_after_last, F&& loop, const size_t num_blocks = 0)
    {
        blocks blks(first_index, index_after_last, num_blocks ? num_blocks : thread_count);
        if (blks.get_total_size() > 0)
        {
<<<<<<< HEAD
            const std::scoped_lock lock(queue_mutex);
            tasks.push(std::function<void()>(task));
            cv.notify_one();
=======
            for (size_t i = 0; i < blks.get_num_blocks(); ++i)
                push_task(std::forward<F>(loop), blks.start(i), blks.end(i));
>>>>>>> 128e01d3
        }
    }

    /**
     * @brief Parallelize a loop by automatically splitting it into blocks and submitting each block separately to the queue. Does not return a multi_future, so the user must use wait_for_tasks() or some other method to ensure that the loop finishes executing, otherwise bad things will happen. This overload is used for the special case where the first index is 0.
     *
     * @tparam F The type of the function to loop through.
     * @tparam T The type of the loop indices. Should be a signed or unsigned integer.
     * @param index_after_last The index after the last index in the loop. The loop will iterate from 0 to (index_after_last - 1) inclusive. In other words, it will be equivalent to "for (T i = 0; i < index_after_last; ++i)". Note that if index_after_last == 0, no blocks will be submitted.
     * @param loop The function to loop through. Will be called once per block. Should take exactly two arguments: the first index in the block and the index after the last index in the block. loop(start, end) should typically involve a loop of the form "for (T i = start; i < end; ++i)".
     * @param num_blocks The maximum number of blocks to split the loop into. The default is to use the number of threads in the pool.
     */
    template <typename F, typename T>
    void push_loop(const T index_after_last, F&& loop, const size_t num_blocks = 0)
    {
        push_loop(0, index_after_last, std::forward<F>(loop), num_blocks);
    }

    /**
     * @brief Push a function with zero or more arguments, but no return value, into the task queue. Does not return a future, so the user must use wait_for_tasks() or some other method to ensure that the task finishes executing, otherwise bad things will happen.
     *
     * @tparam F The type of the function.
     * @tparam A The types of the arguments.
     * @param task The function to push.
     * @param args The zero or more arguments to pass to the function. Note that if the task is a class member function, the first argument must be a pointer to the object, i.e. &object (or this), followed by the actual arguments.
     */
    template <typename F, typename... A>
    void push_task(F&& task, A&&... args)
    {
        std::function<void()> task_function = std::bind(std::forward<F>(task), std::forward<A>(args)...);
        {
            const std::scoped_lock tasks_lock(tasks_mutex);
            tasks.push(task_function);
        }
        ++tasks_total;
        task_available_cv.notify_one();
    }

    /**
     * @brief Reset the number of threads in the pool. Waits for all currently running tasks to be completed, then destroys all threads in the pool and creates a new thread pool with the new number of threads. Any tasks that were waiting in the queue before the pool was reset will then be executed by the new threads. If the pool was paused before resetting it, the new pool will be paused as well.
     *
     * @param thread_count_ The number of threads to use. The default value is the total number of hardware threads available, as reported by the implementation. This is usually determined by the number of cores in the CPU. If a core is hyperthreaded, it will count as two threads.
     */
    void reset(const concurrency_t thread_count_ = 0)
    {
        const bool was_paused = paused;
        paused = true;
        wait_for_tasks();
        destroy_threads();
        thread_count = determine_thread_count(thread_count_);
        threads = std::make_unique<std::thread[]>(thread_count);
        paused = was_paused;
        create_threads();
    }

    /**
     * @brief Submit a function with zero or more arguments into the task queue. If the function has a return value, get a future for the eventual returned value. If the function has no return value, get an std::future<void> which can be used to wait until the task finishes.
     *
     * @tparam F The type of the function.
     * @tparam A The types of the zero or more arguments to pass to the function.
     * @tparam R The return type of the function (can be void).
     * @param task The function to submit.
     * @param args The zero or more arguments to pass to the function. Note that if the task is a class member function, the first argument must be a pointer to the object, i.e. &object (or this), followed by the actual arguments.
     * @return A future to be used later to wait for the function to finish executing and/or obtain its returned value if it has one.
     */
    template <typename F, typename... A, typename R = std::invoke_result_t<std::decay_t<F>, std::decay_t<A>...>>
    [[nodiscard]] std::future<R> submit(F&& task, A&&... args)
    {
<<<<<<< HEAD
		int sleep_factor = 1;
        cv.notify_all();
        while (true)
        {
			if (alive_threads_total == 0)
				break;

			// don't check the task queue when we've already shut down the pool. Just terminate those threads as these numbers
			// won't be changing anymore anyway.
			if (running)
			{
				if (!paused)
				{
					if (tasks_total == 0)
						break;
				} else
				{
					if (get_tasks_running() == 0)
						break;
				}
			}
			else
			{
				bool go = true;
				for (ui32 i = 0; i < thread_count; i++)
				{
					// This is the real check that also detects when a thread has been swiftly terminated
					// WITHOUT AN EXCEPTION OR ERROR when the application has invoked `exit()` to
					// terminate the current run.
					//
					// https://stackoverflow.com/questions/33943601/check-if-stdthread-is-still-running
					//
					// While some say thread.joinable() is not dependable when used once, we don't mind
					// as we'll be looping through here anyway until all threads check out as such.
					//
					// Which is also why we keep firing those `cv.notify_all()` notifications further below:
					// together they guarantee the threads will be cleaned up properly, assuming none of
					// them is stuck forever in a task() they just happen to be executing...
					bool terminated = threads[i].joinable();
					go &= terminated;
				}
				if (go)
					break;

				if (sleep_factor < 1000)
				{
					sleep_factor++;
				}
			}
			
			int alive_count = alive_threads_total;
			int a = get_tasks_running();
			int b = tasks_total;

			// just keep screaming...
			// Without this, in practice it turns out sometimes a thread (or more) remains stuck for a while...
			//
			// See also:
			// - https://en.cppreference.com/w/cpp/thread/condition_variable/notify_all
			// - https://stackoverflow.com/questions/38184549/not-all-threads-notified-of-condition-variable-notify-all
			// where one of the answers says: "Finally, cv.notify_all() only notified currently waiting threads. If a thread shows up later, no dice."
			// which is corroborated by the docs above: "Unblocks all threads currently waiting for *this." and then later:
			// "This makes it impossible for notify_one() to, for example, be delayed and unblock a thread that started waiting just after the call to notify_one() was made."
			// Ditto for notify_all() on that one, of course.
			cv.notify_all();

			tesseract::tprintf("threads pending: {}, tasks running: {}, tasks total: {}\n", alive_count, a, b);

			sleep_or_yield(sleep_factor);
        }
=======
        std::function<R()> task_function = std::bind(std::forward<F>(task), std::forward<A>(args)...);
        std::shared_ptr<std::promise<R>> task_promise = std::make_shared<std::promise<R>>();
        push_task(
            [task_function, task_promise]
            {
                try
                {
                    if constexpr (std::is_void_v<R>)
                    {
                        std::invoke(task_function);
                        task_promise->set_value();
                    }
                    else
                    {
                        task_promise->set_value(std::invoke(task_function));
                    }
                }
                catch (...)
                {
                    try
                    {
                        task_promise->set_exception(std::current_exception());
                    }
                    catch (...)
                    {
                    }
                }
            });
        return task_promise->get_future();
>>>>>>> 128e01d3
    }

    /**
     * @brief Unpause the pool. The workers will resume retrieving new tasks out of the queue.
     */
    void unpause()
    {
        paused = false;
    }

    /**
     * @brief Wait for tasks to be completed. Normally, this function waits for all tasks, both those that are currently running in the threads and those that are still waiting in the queue. However, if the pool is paused, this function only waits for the currently running tasks (otherwise it would wait forever). Note: To wait for just one specific task, use submit() instead, and call the wait() member function of the generated future.
     */
    void wait_for_tasks()
    {
        waiting = true;
        std::unique_lock<std::mutex> tasks_lock(tasks_mutex);
        task_done_cv.wait(tasks_lock, [this] { return (tasks_total == (paused ? tasks.size() : 0)); });
        waiting = false;
    }

	std::condition_variable cv;
    std::mutex cv_m;

private:
    // ========================
    // Private member functions
    // ========================

    /**
     * @brief Create the threads in the pool and assign a worker to each thread.
     */
    void create_threads()
    {
        running = true;
        for (concurrency_t i = 0; i < thread_count; ++i)
        {
            threads[i] = std::thread(&thread_pool::worker, this);
        }
    }

    /**
     * @brief Destroy the threads in the pool.
     */
    void destroy_threads()
    {
        running = false;
<<<<<<< HEAD
        wait_for_tasks();
        for (ui32 i = 0; i < thread_count; i++)
=======
        task_available_cv.notify_all();
        for (concurrency_t i = 0; i < thread_count; ++i)
>>>>>>> 128e01d3
        {
            threads[i].join();
        }
    }

    /**
     * @brief Determine how many threads the pool should have, based on the parameter passed to the constructor or reset().
     *
     * @param thread_count_ The parameter passed to the constructor or reset(). If the parameter is a positive number, then the pool will be created with this number of threads. If the parameter is non-positive, or a parameter was not supplied (in which case it will have the default value of 0), then the pool will be created with the total number of hardware threads available, as obtained from std::thread::hardware_concurrency(). If the latter returns a non-positive number for some reason, then the pool will be created with just one thread.
     * @return The number of threads to use for constructing the pool.
     */
    [[nodiscard]] concurrency_t determine_thread_count(const concurrency_t thread_count_)
    {
        if (thread_count_ > 0)
            return thread_count_;
        else
        {
            if (std::thread::hardware_concurrency() > 0)
                return std::thread::hardware_concurrency();
            else
                return 1;
        }
    }

    /**
<<<<<<< HEAD
     * @brief Sleep for sleep_duration microseconds. If that variable is set to zero, yield instead.
     *
     */
    void sleep_or_yield(int factor = 1)
    {
		auto t = sleep_duration * factor;
        if (t > 0)
            std::this_thread::sleep_for(std::chrono::microseconds(t));
        else
            std::this_thread::yield();
    }

    /**
     * @brief A worker function to be assigned to each thread in the pool. Continuously pops tasks out of the queue and executes them, as long as the atomic variable running is set to true.
     */
	void __worker()
	{
		try
		{
			while (running)
			{
				std::function<void()> task;
				if (!paused && pop_task(task))
				{
					task();
					tasks_total--;
				} else
				{
					std::unique_lock<std::mutex> lock(cv_m);
					cv.wait(lock);
				}
			}
		}
		catch (...)
		{
			// don't care that much no more. Still, try to log it.
			std::exception_ptr p = std::current_exception();
			try {
				if (p) {
					std::rethrow_exception(p);
				}
			}
			catch (const std::exception& e) {
				tesseract::tprintf("ERROR: thread::worker caught unhandled exception: {}.\nWARNING: The thread will terminate/abort now!\n", e.what());
			}
		}
	}

// MSVC supports hardware SEH:
#if defined(_MSC_VER)

	struct _EXCEPTION_POINTERS __ex_info = {0};

	int ex_filter(unsigned long code, struct _EXCEPTION_POINTERS *info)
	{
		if (info != NULL)
		{
			__ex_info = *info;
		}
		return EXCEPTION_EXECUTE_HANDLER;
	}

#endif

	void worker()
	{
		alive_threads_total++;

// MSVC supports hardware SEH:
#if defined(_MSC_VER)

		__try
		{
			__try
			{
				__worker();
			}
			__finally
			{
				alive_threads_total--;
				tesseract::tprintf("%s: thread::worker unwinding; termination is %s\n", AbnormalTermination() ? "ERROR" : "INFO", AbnormalTermination() ? "ABNORMAL" : "normal");
			}
		}
		__except (ex_filter(GetExceptionCode(), GetExceptionInformation()))
		{
			struct _EXCEPTION_POINTERS ex_info = __ex_info;
			auto code = GetExceptionCode();
#if 0
			std::exception_ptr p = std::current_exception();
#else
			void *p = ex_info.ExceptionRecord->ExceptionAddress;
#endif

#define select_and_report(x)																	\
	case x:																						\
		tesseract::tprintf("ERROR: thread::worker unwinding; termination code is %s, current_exception_ptr = %p\n", #x, p);

			switch (code)
			{
			default:
				tesseract::tprintf("ERROR: thread::worker unwinding; termination code is %s\n", "**UNKNOWN**");
				break;

				select_and_report(STILL_ACTIVE)
					break;
				select_and_report(EXCEPTION_ACCESS_VIOLATION)
					break;
				select_and_report(EXCEPTION_DATATYPE_MISALIGNMENT)
					break;
				select_and_report(EXCEPTION_BREAKPOINT)
					break;
				select_and_report(EXCEPTION_SINGLE_STEP)
					break;
				select_and_report(EXCEPTION_ARRAY_BOUNDS_EXCEEDED)
					break;
				select_and_report(EXCEPTION_FLT_DENORMAL_OPERAND)
					break;
				select_and_report(EXCEPTION_FLT_DIVIDE_BY_ZERO)
					break;
				select_and_report(EXCEPTION_FLT_INEXACT_RESULT)
					break;
				select_and_report(EXCEPTION_FLT_INVALID_OPERATION)
					break;
				select_and_report(EXCEPTION_FLT_OVERFLOW)
					break;
				select_and_report(EXCEPTION_FLT_STACK_CHECK)
					break;
				select_and_report(EXCEPTION_FLT_UNDERFLOW)
					break;
				select_and_report(EXCEPTION_INT_DIVIDE_BY_ZERO)
					break;
				select_and_report(EXCEPTION_INT_OVERFLOW)
					break;
				select_and_report(EXCEPTION_PRIV_INSTRUCTION)
					break;
				select_and_report(EXCEPTION_IN_PAGE_ERROR)
					break;
				select_and_report(EXCEPTION_ILLEGAL_INSTRUCTION)
					break;
				select_and_report(EXCEPTION_NONCONTINUABLE_EXCEPTION)
					break;
				select_and_report(EXCEPTION_STACK_OVERFLOW)
					break;
				select_and_report(EXCEPTION_INVALID_DISPOSITION)
					break;
				select_and_report(EXCEPTION_GUARD_PAGE)
					break;
				select_and_report(EXCEPTION_INVALID_HANDLE)
					break;
				select_and_report(EXCEPTION_POSSIBLE_DEADLOCK)
					break;
				select_and_report(CONTROL_C_EXIT)
					break;
			}

#if 0
			if (p)
			{
				std::rethrow_exception(p);
			}
#endif

			// TODO:
			// - RaiseException https://docs.microsoft.com/en-us/windows/win32/api/errhandlingapi/nf-errhandlingapi-raiseexception
			// - SetThreadErrorMode https://docs.microsoft.com/en-us/windows/win32/api/errhandlingapi/nf-errhandlingapi-setthreaderrormode
		}

#else

		__worker();
		alive_threads_total--;

#endif

	}
=======
     * @brief A worker function to be assigned to each thread in the pool. Waits until it is notified by push_task() that a task is available, and then retrieves the task from the queue and executes it. Once the task finishes, the worker notifies wait_for_tasks() in case it is waiting.
     */
    void worker()
    {
        while (running)
        {
            std::function<void()> task;
            std::unique_lock<std::mutex> tasks_lock(tasks_mutex);
            task_available_cv.wait(tasks_lock, [this] { return !tasks.empty() || !running; });
            if (running && !paused)
            {
                task = std::move(tasks.front());
                tasks.pop();
                tasks_lock.unlock();
                task();
                tasks_lock.lock();
                --tasks_total;
                if (waiting)
                    task_done_cv.notify_one();
            }
        }
    }
>>>>>>> 128e01d3

    // ============
    // Private data
    // ============

    /**
     * @brief An atomic variable indicating whether the workers should pause. When set to true, the workers temporarily stop retrieving new tasks out of the queue, although any tasks already executed will keep running until they are finished. When set to false again, the workers resume retrieving tasks.
     */
    std::atomic<bool> paused = false;

    /**
     * @brief An atomic variable indicating to the workers to keep running. When set to false, the workers permanently stop working.
     */
    std::atomic<bool> running = false;

    /**
     * @brief A condition variable used to notify worker() that a new task has become available.
     */
    std::condition_variable task_available_cv = {};

    /**
     * @brief A condition variable used to notify wait_for_tasks() that a tasks is done.
     */
    std::condition_variable task_done_cv = {};

    /**
     * @brief A queue of tasks to be executed by the threads.
     */
    std::queue<std::function<void()>> tasks = {};

    /**
     * @brief An atomic variable to keep track of the total number of unfinished tasks - either still in the queue, or running in a thread.
     */
    std::atomic<size_t> tasks_total = 0;

    /**
     * @brief A mutex to synchronize access to the task queue by different threads.
     */
    mutable std::mutex tasks_mutex = {};

    /**
     * @brief The number of threads in the pool.
     */
    concurrency_t thread_count = 0;

    /**
     * @brief A smart pointer to manage the memory allocated for the threads.
     */
    std::unique_ptr<std::thread[]> threads = nullptr;

    /**
     * @brief An atomic variable indicating that wait_for_tasks() is active and expects to be notified whenever a task is done.
     */
<<<<<<< HEAD
    std::atomic<ui64> tasks_total = 0;

	/**
	 * @brief An atomic variable to keep track of the total number of activated threads - each is either waiting for a task or executing a task. That number is tracked by `tasks_total`.
	 */
	std::atomic<ui32> alive_threads_total = 0;
=======
    std::atomic<bool> waiting = false;
>>>>>>> 128e01d3
};

//                                     End class thread_pool                                     //
// ============================================================================================= //

// ============================================================================================= //
//                                   Begin class synced_stream                                   //

/**
 * @brief A helper class to synchronize printing to an output stream by different threads.
 */
class [[nodiscard]] synced_stream
{
public:
    /**
     * @brief Construct a new synced stream.
     *
     * @param out_stream_ The output stream to print to. The default value is std::cout.
     */
    synced_stream(std::ostream& out_stream_ = std::cout) : out_stream(out_stream_) {}

    /**
     * @brief Print any number of items into the output stream. Ensures that no other threads print to this stream simultaneously, as long as they all exclusively use the same synced_stream object to print.
     *
     * @tparam T The types of the items
     * @param items The items to print.
     */
    template <typename... T>
    void print(T&&... items)
    {
        const std::scoped_lock lock(stream_mutex);
        (out_stream << ... << std::forward<T>(items));
    }

    /**
     * @brief Print any number of items into the output stream, followed by a newline character. Ensures that no other threads print to this stream simultaneously, as long as they all exclusively use the same synced_stream object to print.
     *
     * @tparam T The types of the items
     * @param items The items to print.
     */
    template <typename... T>
    void println(T&&... items)
    {
        print(std::forward<T>(items)..., '\n');
    }

    /**
     * @brief A stream manipulator to pass to a synced_stream (an explicit cast of std::endl). Prints a newline character to the stream, and then flushes it. Should only be used if flushing is desired, otherwise '\n' should be used instead.
     */
    inline static std::ostream& (&endl)(std::ostream&) = static_cast<std::ostream& (&)(std::ostream&)>(std::endl);

    /**
     * @brief A stream manipulator to pass to a synced_stream (an explicit cast of std::flush). Used to flush the stream.
     */
    inline static std::ostream& (&flush)(std::ostream&) = static_cast<std::ostream& (&)(std::ostream&)>(std::flush);

private:
    /**
     * @brief The output stream to print to.
     */
    std::ostream& out_stream;

    /**
     * @brief A mutex to synchronize printing.
     */
    mutable std::mutex stream_mutex = {};
};

//                                    End class synced_stream                                    //
// ============================================================================================= //

// ============================================================================================= //
//                                       Begin class timer                                       //

/**
 * @brief A helper class to measure execution time for benchmarking purposes.
 */
class [[nodiscard]] timer
{
public:
    /**
     * @brief Start (or restart) measuring time.
     */
    void start()
    {
        start_time = std::chrono::steady_clock::now();
    }

    /**
     * @brief Stop measuring time and store the elapsed time since start().
     */
    void stop()
    {
        elapsed_time = std::chrono::steady_clock::now() - start_time;
    }

    /**
     * @brief Get the number of milliseconds that have elapsed between start() and stop().
     *
     * @return The number of milliseconds.
     */
    [[nodiscard]] std::chrono::milliseconds::rep ms() const
    {
        return (std::chrono::duration_cast<std::chrono::milliseconds>(elapsed_time)).count();
    }

private:
    /**
     * @brief The time point when measuring started.
     */
    std::chrono::time_point<std::chrono::steady_clock> start_time = std::chrono::steady_clock::now();

    /**
     * @brief The duration that has elapsed between start() and stop().
     */
    std::chrono::duration<double> elapsed_time = std::chrono::duration<double>::zero();
};

//                                        End class timer                                        //
// ============================================================================================= //

} // namespace BS<|MERGE_RESOLUTION|>--- conflicted
+++ resolved
@@ -10,34 +10,6 @@
  * @brief BS::thread_pool: a fast, lightweight, and easy-to-use C++17 thread pool library. This header file contains the entire library, including the main BS::thread_pool class and the helper classes BS::multi_future, BS::blocks, BS:synced_stream, and BS::timer.
  */
 
-<<<<<<< HEAD
-#define THREAD_POOL_VERSION "v2.0.0 (2021-08-14)"
-
-#include <atomic>      // std::atomic
-#include <chrono>      // std::chrono
-#include <condition_variable> // std::condition_variable
-#include <cstdint>     // std::int_fast64_t, std::uint_fast32_t
-#include <functional>  // std::function
-#include <future>      // std::future, std::promise
-#include <iostream>    // std::cout, std::ostream
-#include <memory>      // std::shared_ptr, std::unique_ptr
-#include <mutex>       // std::mutex, std::scoped_lock
-#include <queue>       // std::queue
-#include <thread>      // std::this_thread, std::thread
-#include <type_traits> // std::common_type_t, std::decay_t, std::enable_if_t, std::is_void_v, std::invoke_result_t
-#include <utility>     // std::move
-#if defined(_MSC_VER)
-// see also https://docs.microsoft.com/en-us/cpp/cpp/try-except-statement?view=msvc-170 et al.
-#include <winnt.h>
-#include <excpt.h>
-#include <exception>
-#include <stdexcept>
-#pragma warning(push)
-#pragma warning(disable: 4005) // warning C4005: macro redefinition
-#include <ntstatus.h> // STATUS_POSSIBLE_DEADLOCK
-#pragma warning(pop)
-#endif
-=======
 #define BS_THREAD_POOL_VERSION "v3.3.0 (2022-08-03)"
 
 #include <atomic>             // std::atomic
@@ -54,6 +26,16 @@
 #include <type_traits>        // std::common_type_t, std::conditional_t, std::decay_t, std::invoke_result_t, std::is_void_v
 #include <utility>            // std::forward, std::move, std::swap
 #include <vector>             // std::vector
+#include <stdexcept>
+#if defined(_MSC_VER)
+// see also https://docs.microsoft.com/en-us/cpp/cpp/try-except-statement?view=msvc-170 et al.
+#include <winnt.h>
+#include <excpt.h>
+#pragma warning(push)
+#pragma warning(disable: 4005) // warning C4005: macro redefinition
+#include <ntstatus.h> // STATUS_POSSIBLE_DEADLOCK
+#pragma warning(pop)
+#endif
 
 namespace BS
 {
@@ -61,7 +43,6 @@
  * @brief A convenient shorthand for the type of std::thread::hardware_concurrency(). Should evaluate to unsigned int.
  */
 using concurrency_t = std::invoke_result_t<decltype(std::thread::hardware_concurrency)>;
->>>>>>> 128e01d3
 
 // ============================================================================================= //
 //                                    Begin class multi_future                                   //
@@ -312,16 +293,10 @@
      *
      * @return The number of running tasks.
      */
-<<<<<<< HEAD
-	ui64 get_tasks_running() const
-    {
-        return (tasks_total - get_tasks_queued());
-=======
     [[nodiscard]] size_t get_tasks_running() const
     {
         const std::scoped_lock tasks_lock(tasks_mutex);
         return tasks_total - tasks.size();
->>>>>>> 128e01d3
     }
 
     /**
@@ -329,11 +304,7 @@
      *
      * @return The total number of tasks.
      */
-<<<<<<< HEAD
-	ui64 get_tasks_total() const
-=======
     [[nodiscard]] size_t get_tasks_total() const
->>>>>>> 128e01d3
     {
         return tasks_total;
     }
@@ -385,11 +356,7 @@
         }
         else
         {
-<<<<<<< HEAD
-            std::this_thread::yield();
-=======
             return multi_future<R>();
->>>>>>> 128e01d3
         }
     }
 
@@ -436,14 +403,8 @@
         blocks blks(first_index, index_after_last, num_blocks ? num_blocks : thread_count);
         if (blks.get_total_size() > 0)
         {
-<<<<<<< HEAD
-            const std::scoped_lock lock(queue_mutex);
-            tasks.push(std::function<void()>(task));
-            cv.notify_one();
-=======
             for (size_t i = 0; i < blks.get_num_blocks(); ++i)
                 push_task(std::forward<F>(loop), blks.start(i), blks.end(i));
->>>>>>> 128e01d3
         }
     }
 
@@ -512,7 +473,50 @@
     template <typename F, typename... A, typename R = std::invoke_result_t<std::decay_t<F>, std::decay_t<A>...>>
     [[nodiscard]] std::future<R> submit(F&& task, A&&... args)
     {
-<<<<<<< HEAD
+        std::function<R()> task_function = std::bind(std::forward<F>(task), std::forward<A>(args)...);
+        std::shared_ptr<std::promise<R>> task_promise = std::make_shared<std::promise<R>>();
+        push_task(
+            [task_function, task_promise]
+            {
+                try
+                {
+                    if constexpr (std::is_void_v<R>)
+                    {
+                        std::invoke(task_function);
+                        task_promise->set_value();
+                    }
+                    else
+                    {
+                        task_promise->set_value(std::invoke(task_function));
+                    }
+                }
+                catch (...)
+                {
+                    try
+                    {
+                        task_promise->set_exception(std::current_exception());
+                    }
+                    catch (...)
+                    {
+                    }
+                }
+            });
+        return task_promise->get_future();
+    }
+
+    /**
+     * @brief Unpause the pool. The workers will resume retrieving new tasks out of the queue.
+     */
+    void unpause()
+    {
+        paused = false;
+    }
+
+    /**
+     * @brief Wait for tasks to be completed. Normally, this function waits for all tasks, both those that are currently running in the threads and those that are still waiting in the queue. However, if the pool is paused, this function only waits for the currently running tasks (otherwise it would wait forever). Note: To wait for just one specific task, use submit() instead, and call the wait() member function of the generated future.
+     */
+    void wait_for_tasks()
+    {
 		int sleep_factor = 1;
         cv.notify_all();
         while (true)
@@ -583,60 +587,7 @@
 
 			sleep_or_yield(sleep_factor);
         }
-=======
-        std::function<R()> task_function = std::bind(std::forward<F>(task), std::forward<A>(args)...);
-        std::shared_ptr<std::promise<R>> task_promise = std::make_shared<std::promise<R>>();
-        push_task(
-            [task_function, task_promise]
-            {
-                try
-                {
-                    if constexpr (std::is_void_v<R>)
-                    {
-                        std::invoke(task_function);
-                        task_promise->set_value();
-                    }
-                    else
-                    {
-                        task_promise->set_value(std::invoke(task_function));
-                    }
-                }
-                catch (...)
-                {
-                    try
-                    {
-                        task_promise->set_exception(std::current_exception());
-                    }
-                    catch (...)
-                    {
-                    }
-                }
-            });
-        return task_promise->get_future();
->>>>>>> 128e01d3
-    }
-
-    /**
-     * @brief Unpause the pool. The workers will resume retrieving new tasks out of the queue.
-     */
-    void unpause()
-    {
-        paused = false;
-    }
-
-    /**
-     * @brief Wait for tasks to be completed. Normally, this function waits for all tasks, both those that are currently running in the threads and those that are still waiting in the queue. However, if the pool is paused, this function only waits for the currently running tasks (otherwise it would wait forever). Note: To wait for just one specific task, use submit() instead, and call the wait() member function of the generated future.
-     */
-    void wait_for_tasks()
-    {
-        waiting = true;
-        std::unique_lock<std::mutex> tasks_lock(tasks_mutex);
-        task_done_cv.wait(tasks_lock, [this] { return (tasks_total == (paused ? tasks.size() : 0)); });
-        waiting = false;
-    }
-
-	std::condition_variable cv;
-    std::mutex cv_m;
+    }
 
 private:
     // ========================
@@ -661,13 +612,9 @@
     void destroy_threads()
     {
         running = false;
-<<<<<<< HEAD
+        task_available_cv.notify_all();
         wait_for_tasks();
-        for (ui32 i = 0; i < thread_count; i++)
-=======
-        task_available_cv.notify_all();
         for (concurrency_t i = 0; i < thread_count; ++i)
->>>>>>> 128e01d3
         {
             threads[i].join();
         }
@@ -693,7 +640,30 @@
     }
 
     /**
-<<<<<<< HEAD
+     * @brief A worker function to be assigned to each thread in the pool. Waits until it is notified by push_task() that a task is available, and then retrieves the task from the queue and executes it. Once the task finishes, the worker notifies wait_for_tasks() in case it is waiting.
+     */
+    void worker()
+    {
+        while (running)
+        {
+            std::function<void()> task;
+            std::unique_lock<std::mutex> tasks_lock(tasks_mutex);
+            task_available_cv.wait(tasks_lock, [this] { return !tasks.empty() || !running; });
+            if (running && !paused)
+            {
+                task = std::move(tasks.front());
+                tasks.pop();
+                tasks_lock.unlock();
+                task();
+                tasks_lock.lock();
+                --tasks_total;
+                if (waiting)
+                    task_done_cv.notify_one();
+            }
+        }
+    }
+
+    /**
      * @brief Sleep for sleep_duration microseconds. If that variable is set to zero, yield instead.
      *
      */
@@ -869,30 +839,6 @@
 #endif
 
 	}
-=======
-     * @brief A worker function to be assigned to each thread in the pool. Waits until it is notified by push_task() that a task is available, and then retrieves the task from the queue and executes it. Once the task finishes, the worker notifies wait_for_tasks() in case it is waiting.
-     */
-    void worker()
-    {
-        while (running)
-        {
-            std::function<void()> task;
-            std::unique_lock<std::mutex> tasks_lock(tasks_mutex);
-            task_available_cv.wait(tasks_lock, [this] { return !tasks.empty() || !running; });
-            if (running && !paused)
-            {
-                task = std::move(tasks.front());
-                tasks.pop();
-                tasks_lock.unlock();
-                task();
-                tasks_lock.lock();
-                --tasks_total;
-                if (waiting)
-                    task_done_cv.notify_one();
-            }
-        }
-    }
->>>>>>> 128e01d3
 
     // ============
     // Private data
@@ -909,6 +855,14 @@
     std::atomic<bool> running = false;
 
     /**
+     * @brief The duration, in microseconds, that the worker function should sleep for when it cannot find any tasks in the queue. If set to 0, then instead of sleeping, the worker function will execute std::this_thread::yield() if there are no tasks in the queue. The default value is 1000.
+     */
+    ui32 sleep_duration = 1000;
+
+	std::condition_variable cv;
+    std::mutex cv_m;
+
+    /**
      * @brief A condition variable used to notify worker() that a new task has become available.
      */
     std::condition_variable task_available_cv = {};
@@ -946,16 +900,17 @@
     /**
      * @brief An atomic variable indicating that wait_for_tasks() is active and expects to be notified whenever a task is done.
      */
-<<<<<<< HEAD
+    std::atomic<bool> waiting = false;
+
+    /**
+     * @brief An atomic variable to keep track of the total number of unfinished tasks - either still in the queue, or running in a thread.
+     */
     std::atomic<ui64> tasks_total = 0;
 
 	/**
 	 * @brief An atomic variable to keep track of the total number of activated threads - each is either waiting for a task or executing a task. That number is tracked by `tasks_total`.
 	 */
 	std::atomic<ui32> alive_threads_total = 0;
-=======
-    std::atomic<bool> waiting = false;
->>>>>>> 128e01d3
 };
 
 //                                     End class thread_pool                                     //
