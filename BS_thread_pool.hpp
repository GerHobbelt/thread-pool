--- conflicted
+++ resolved
@@ -525,9 +525,6 @@
     {
         waiting = true;
         std::unique_lock<std::mutex> tasks_done_lock(tasks_done_mutex);
-<<<<<<< HEAD
-        task_done_cv.wait(tasks_done_lock, [this] { return (tasks_total == (paused ? tasks.size() : 0)); });
-=======
 
         // https://en.cppreference.com/w/cpp/thread/condition_variable/wait_for
         //
@@ -566,7 +563,6 @@
 
 			tasks_done_lock.lock();
         }
->>>>>>> ac271eed
         waiting = false;
     }
 
